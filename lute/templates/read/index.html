{% extends 'base.html' %}

{% block title %}Reading &quot;{{ html_title }}&quot;{% endblock %}

{% block body %}

<script type="text/javascript" src="{{ url_for('static', filename='js/player.js') }}" charset="utf-8" defer></script>
<script type="text/javascript" src="{{ url_for('static', filename='js/resize.js') }}" charset="utf-8" defer></script>
<script type="text/javascript" src="{{ url_for('static', filename='js/text-options.js') }}" charset="utf-8" defer></script>

<div id="rendering_controls" style="display: none">
  <pre>
    book_id: <input id="book_id" value="{{ book.id }}">
    book_audio: <input id="book_audio_file" value="{{ book.audio_filename or '' }}">
    book_audio_current_pos: <input id="book_audio_current_pos" value="{{ book.audio_current_pos or 0 }}">
    book_audio_bookmarks: <input id="book_audio_bookmarks" value="{{ book.audio_bookmarks or '' }}">
    page_num: <input id="page_num" value="{{ page_num }}">
    page_count: <input id="page_count" value="{{ page_count }}">
    highlights: <span id="show_highlights">{{ show_highlights|lower }}</span>
    sentence translation url: <span id="translateURL" style="display: none">{{ dictionary_url }}</span>
  </pre>
</div>

<div id="read_pane_container">

<div id="read_pane_left">

  <div id="reading_menu">
    {% include "read/reading_menu.html" %}
  </div>

  <div id="reading-header">

    <div class="reading_header_container">
        <div class="reading_header_left">
          <div class="hamburger-btn" onclick="toggleMenu()">
            <span class="hamburger"></span>
            <span class="hamburger"></span>
            <span class="hamburger"></span>
          </div>
          <img
          src="{{ url_for('static', filename='img/lute.png') }}"
          class="lutelogo_small"
          style="cursor: pointer"
          title="Home"
          onclick="window.location='/'" />
        </div>
        <div class="reading_header_mid">
        <div class="reading_header_mid_top">
          <div class="texttitlecontainer">
            <h1 id="headertexttitle" class="hide">{{ book.title }}</h1>
          </div>
          <div class="reading_header_page">
            <!-- <a id="reading_home_link" class="home-link" href="/">Home</a> -->
            <div class="read-bookmark-buttons-container">
              <button id="read-bkm-save-btn" class="read-bkm-btn"></button>
              <!-- <div class="read-bookmark-jump-container"> -->
                <!-- <button id="read-bkm-prev-btn" class="read-bkm-btn"></button> -->
                <!-- <button id="read-bkm-next-btn" class="read-bkm-btn"></button> -->
              <!-- </div> -->
            </div>
            <div id="page_indicator">{{ page_num }}/{{ page_count }}</div>
          </div>
          </div>
          <div class="read-slide-container">
            <div class="read_page_nav read_page_disabled"
              id="navPrev"
              onclick="goto_relative_page(-1)">◀</div>
            <input type="range" id="read-slider" class="read_page_disabled" max="{{ page_count - 1 }}" value="{{ page_num }}" step="1">
            <div class="read_page_nav read_page_disabled"
              id="navNext"
              onclick="goto_relative_page(1)">▶</div>
          </div>
        </div>
    </div>

    <!-- <div class="definition-container"></div> -->

  </div>

  {% include "read/audio_player.html" %}

  <h1 id="thetexttitle" class="hide">{{ book.title }}</h1>
  <div id="thetext" {% if is_rtl %}dir="rtl" {% endif %}>
    ...
  </div>

  <div id="reading-footer" style="text-align: center">
    <p>
      <span
        id="footerMarkRestAsKnownNextPage"
        style="cursor: pointer; color: #4CBB17;"
        onclick="handle_page_done(true, 1)"
        title="Mark rest as known, mark page as read, then go to next page">
        &#x2714;
      </span>

      <span
        id="footerNextPage"
        style="cursor: pointer; font-size: 1.5em; font-weight: bold;"
        onclick="handle_page_done(false, 1)"
        title="Mark page as read, then go to next page">
        &#8250;
      </span>
    </p>

    <div id="final_page_controls" class="hide">
      <p>
        <span
          id="footerMarkRestAsKnown"
          style="cursor: pointer; color: #4CBB17;"
          onclick="handle_page_done(true, 0)"
          title="Mark rest as known, mark page as read">
          &#x2714;
        </span>

        <span
          id="footerDone"
          style="cursor: pointer;"
          onclick="handle_page_done(false, 0)"
          title="Mark page as read">
          &#x2714;
        </span>
      </p>

      <h2>&#127881;</h2>
      <p>
        <a
          href=""
          tabindex="-1"
          onclick="$('#actionposter').submit(); return false;"
          >Archive book</a>
        |
        <a href="/" tabindex="-1">Home</a>
      </p>

      <form
        id="actionposter"
        method="post"
        action="/book/archive/{{ book.id }}"
        ></form>
    </div>

  </div>
  <div class="btm-margin-container"></div>
</div>

<div id="read_pane_right">
  <button class="close-btn read-pane-right-close-btn" onclick="closeRightPane()"></button>
  <div class="wordframecontainer">
  <iframe
    name="wordframe"
    id="wordframeid"
    class="rightreadingframe"
    src="about:blank"
    scrolling="auto"
    style="height: 35%; width: 100%"
    frameborder="0"
  >
    Frame support required.
  </iframe>
  </div>
  <div class="dictframecontainer">
  <iframe
    name="dictframe"
    id="dictframeid"
    class="rightreadingframe"
    src="about:blank"
    scrolling="auto"
    style="height: 65%; width: 100%"
    frameborder="0"
  >
    Frame support required.
  </iframe>
  </div>
</div>

</div>

<script>
  let mouseY;
  let scrollY;
  let scrollYBeforeReload;
<<<<<<< HEAD
=======
  let tooltipPos = {my: 'left top+10', at: 'left bottom', collision: 'flipfit flip'};
>>>>>>> 3e6fa5f2
  const mediaTablet = window.matchMedia("(max-width: 980px)");
  const readPaneRight = document.getElementById("read_pane_right");
  const btmMarginCont = document.querySelector(".btm-margin-container");
  const theText = document.getElementById("thetext");

  // fixes the "bug" where if right pane is opened in mobile view and after the screen is resized up,
  // right pane doesn't translate up to 0 because of inline transform property
  // this one is not super important
  // because the mobile size won't be resized to a desktop size in a real use case
  mediaTablet.addEventListener("change", function() {
    if (!mediaTablet.matches) {
      readPaneRight.style.removeProperty("transform");
    }
  })

  document.addEventListener("click", (event) => {
      mouseY = event.clientY;
      scrollY = window.scrollY;
  });

  window.addEventListener("scrollend", function(e) {
    scrollYBeforeReload = window.scrollY;
  });

  $(document).ready(function () {
    const theTextReloadObs = new MutationObserver((mutationList, observer) => {
      if (scrollYBeforeReload) window.scrollTo(0, scrollYBeforeReload);
    });
    
    theTextReloadObs.observe(theText, {childList: true, subtree: true});
<<<<<<< HEAD
=======

    if (mediaTablet.matches) {
      tooltipPos = {my: 'center bottom', at: 'center top-10', collision: 'flipfit flip'};
    }
>>>>>>> 3e6fa5f2
    
    if (have_audio_file()) {
      // Don't actually load the source -- for some reason,
      // the ajax page load was causing the audio src to
      // only load occasionally!  Not sure why.  Source loading
      // is handled in load_player_source().
      $('div.audio-player-container').show();
    }
    goto_relative_page(0, true);

    // If the css slide-in menu is open, clicking away from it closes the menu.
    $(document).click(function(event) {
      const menu = document.getElementById("reading_menu");
      // const menuBtn = document.querySelector(".hamburger-btn");
      const menu_clicked = event.target.closest("#reading_menu");
      const menuBtn_clicked = event.target.closest(".hamburger-btn");
      const rightPaneClicked = event.target.closest("#read_pane_right");
      // const rightPaneClicked = event.target.closest(".dictframecontainer");
      //console.log(rightPaneClicked);
      //console.log(event.target);
      //console.log(event.target.parentNode);
      // if (event.target != menuBtn || event.target.parentNode != menuBtn) 
      if(!menu_clicked && !menuBtn_clicked)
        menu.classList.remove("open-menu");

      // close rightPane if it's not click, it's children not clicked or a word is not clicked
      if(!rightPaneClicked && event.target.parentNode != readPaneRight && !event.target.classList.contains("textitem")) {
          closeRightPane();
        }
    });
  });

  // mobile view
  window.addEventListener("message", function(event) {
    if (event.data.event === "LuteTermFormOpened" && mediaTablet.matches) {
        const viewportHeight = document.documentElement.clientHeight;
        const mousePosPercent = mouseY / viewportHeight * 100;
        // move the rightPane to the mouse position + some offset
        readPaneRight.classList.add("open-dict");
        btmMarginCont.classList.add("open-dict");
        document.querySelector("#read_pane_right.open-dict").style.transform = `translateY(${Math.round(mousePosPercent) + 10}%)`;
        readPaneRight.style.opacity = "1";
        // add margin to the bottom of readLeft so it's fully scrollable to the bottom when the dict is over text
        document.querySelector(".open-dict.btm-margin-container").style.marginTop = `calc(${viewportHeight - mouseY + 70}px - var(--player-height))`;
        // sometimes there's an unnecessary text scroll when clicking on a word. return to the previous scroll position
        window.scrollTo(0, scrollY);
    }
  });

  let have_audio_file = function() {
    return ($('#book_audio_file').val() != '');
  }

  /**
   * Actually set the player source, loading the file,
   * and load all bookmarks etc.
   */
  let load_player_source = function() {
    const book_id = $('#book_id').val();
    // console.log('setting source to ' + `/useraudio/stream/${book_id}`);
    player.src = `/useraudio/stream/${book_id}`;

    t = parseFloat($('#book_audio_current_pos').val());
    player.currentTime = t;
    timeline.value = t;

    bookmarksArray = [];
    bkstring = $('#book_audio_bookmarks').val();
    bks = [];
    if (bkstring != "")
      bks = bkstring.split(';').map((b) => parseFloat(b));
    for (b of bks) {
      bookmarksArray.push(b);
    }

    start_player_post_loop();
  };

  // Set "page X/Y" in page nav.
  let set_page_fraction = function() {
    const pagenum = parseInt($('#page_num').val());
    const maxpage = parseInt($('#page_count').val());
    $('#page_indicator').text(`${pagenum}/${maxpage}`);
  };

  // Enable page nav links, depending on page num.
  let enable_page_nav_links = function() {
    const pagenum = parseInt($('#page_num').val());
    const maxpage = parseInt($('#page_count').val());
    if (pagenum > 1) {
      $('#navPrev').removeClass('read_page_disabled');
    }
    else {
      $('#navPrev').addClass('read_page_disabled');
    }
    if (pagenum < maxpage) {
      $('#navNext').removeClass('read_page_disabled');
    }
    else {
      $('#navNext').addClass('read_page_disabled');
    }
    //toggleSliderStatus();
  };


  // Show/hide footer controls.
  let set_footer_control_visibility = function() {
    const pagenum = parseInt($('#page_num').val());
    const maxpage = parseInt($('#page_count').val());
    if (pagenum == maxpage) {
      $('#final_page_controls').removeClass("hide");
      $('#footerMarkRestAsKnownNextPage').addClass("hide");
      $('#footerNextPage').addClass("hide");
    }
    else {
      $('#final_page_controls').addClass("hide");
      $('#footerMarkRestAsKnownNextPage').removeClass("hide");
      $('#footerNextPage').removeClass("hide");
    }
  };


  let show_hide_title = function(p) {
    const t = $('#thetexttitle');
    const h = $('#headertexttitle');
    if (p == 1) {
      t.removeClass('hide');
      h.addClass('hide');
    }
    else {
      t.addClass('hide');
      h.removeClass('hide');
    }
  };

  // for the reading page return the main container to full width
  document.querySelector(".container").style.cssText = `width: 100%; margin: 0;`;
  
  const readSlider = document.getElementById("read-slider");
  const maxpage = parseInt($('#page_count').val());
  // disable read slider if there's only 1 page
  if (maxpage > 1) document.getElementById("read-slider").classList.remove("read_page_disabled");

  readSlider.addEventListener("input", function() {
    const pagenum = parseInt($('#page_num').val());
    const p = Number(readSlider.value) + 1 - pagenum;
    const actualPage = getActualPage(p);
    updateReadSlider(actualPage);
    document.getElementById("page_indicator").textContent = `${actualPage}/${maxpage}`;
  })
  
  readSlider.addEventListener("change", function() { 
    const pagenum = parseInt($('#page_num').val());
    const p = Number(readSlider.value) + 1 - pagenum;
    goto_relative_page(p);
  })

  function updateReadSlider(p) {
    readSlider.value = p - 1;
    readSlider.style.backgroundSize = `${100 / (maxpage - 1) * readSlider.value}% 100%`;
  }
  
  function getActualPage(p) {
    const pagenum = parseInt($('#page_num').val());
    let actualPage = pagenum + p;
    if (actualPage < 1)
      actualPage = 1;
    if (actualPage > maxpage)
      actualPage = maxpage;

    return actualPage;
}
/**
 * Go to page relative to that stored in page_num input.
 *
 * On first load of page, initial_page_load is set to true.
 *
 * It appears that for Firefox the player source can't be set
 * while the page content is being ajax'd in.  This makes
 * _NO SENSE AT ALL_ but moving the player source loading
 * to the ajax "success" function worked.  ???
 */
  function goto_relative_page(p, initial_page_load = false) {
    const bookid = $('#book_id').val();
    const actualPage = getActualPage(p);

    updateReadSlider(actualPage);

    const url = `/read/renderpage/${bookid}/${actualPage}`;
    $.get(
      url,
      function(data, status) {
        $('#thetext').html(data);
        add_status_classes();
        reset_cursor();
        start_hover_mode(false);
        $('#page_num').val(actualPage);
        enable_page_nav_links();
        set_page_fraction();
        set_footer_control_visibility();
        show_hide_title(actualPage);

        if (initial_page_load) {
          prepareTextInteractions(tooltipPos);
        }

        // Magic hack for player source to load consistently
        // in Firefox.
        if (initial_page_load && have_audio_file()) {
          load_player_source();
        }
      }
    );
  }

  function closeMenu() {
    const menu = document.getElementById("reading_menu");
    menu.classList.remove("open-menu");

    // disableScroll(false);
  }

  function toggleMenu() {
    const menu = document.getElementById("reading_menu");
    menu.classList.add("open-menu");

    // disableScroll(true);
  }

  function closeRightPane() {
      readPaneRight.classList.remove("open-dict");
      btmMarginCont.classList.remove("open-dict");
      btmMarginCont.style.removeProperty("margin-top");
      readPaneRight.style.removeProperty("transform");
      readPaneRight.style.removeProperty("opacity");
  }

  // function disableScroll(disable) {
  //   if (disable) {
  //     document.body.style.margin = 0;
  //     document.body.style.height = "100%";
  //     document.body.style.overflow = "hidden";
  //   } else {
  //     document.body.style.margin = "unset";
  //     document.body.style.height = "unset";
  //     document.body.style.overflow = "unset";
  //   }
  // }

  function edit_current_page() {
    const bookid = $('#book_id').val();
    const pagenum = parseInt($('#page_num').val());
    location.href = `/read/editpage/${bookid}/${pagenum}`;
  }

  // Handle green checkmark in footer.
  function handle_page_done(mark_rest_known = false, next_relative_page = 0) {
    const bookid = $('#book_id').val();
    const pagenum = parseInt($('#page_num').val());
    data = {
      bookid: bookid,
      pagenum: pagenum,
      restknown: mark_rest_known
    };
    $.ajax({
      type: 'post',
      url: '/read/page_done',
      data: JSON.stringify(data),
      contentType: "application/json; charset=utf-8"
    }).done(function(d) {
      goto_relative_page(next_relative_page);
    });
  }


</script>

{% endblock %}<|MERGE_RESOLUTION|>--- conflicted
+++ resolved
@@ -181,10 +181,7 @@
   let mouseY;
   let scrollY;
   let scrollYBeforeReload;
-<<<<<<< HEAD
-=======
   let tooltipPos = {my: 'left top+10', at: 'left bottom', collision: 'flipfit flip'};
->>>>>>> 3e6fa5f2
   const mediaTablet = window.matchMedia("(max-width: 980px)");
   const readPaneRight = document.getElementById("read_pane_right");
   const btmMarginCont = document.querySelector(".btm-margin-container");
@@ -215,13 +212,10 @@
     });
     
     theTextReloadObs.observe(theText, {childList: true, subtree: true});
-<<<<<<< HEAD
-=======
 
     if (mediaTablet.matches) {
       tooltipPos = {my: 'center bottom', at: 'center top-10', collision: 'flipfit flip'};
     }
->>>>>>> 3e6fa5f2
     
     if (have_audio_file()) {
       // Don't actually load the source -- for some reason,
