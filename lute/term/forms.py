"""
Flask-wtf forms.
"""

import json
from flask import request
from flask_wtf import FlaskForm
from wtforms import (
    StringField,
    SelectField,
    RadioField,
    TextAreaField,
    HiddenField,
    BooleanField,
)
from wtforms import ValidationError
from wtforms.validators import DataRequired

from lute.models.language import Language
from lute.models.term import Term


class TermForm(FlaskForm):
    """
    Term.
    """

    language_id = SelectField("Language", coerce=int)

    original_text = HiddenField("OriginalText")
    text = StringField(
        "Text", validators=[DataRequired()], render_kw={"placeholder": "Term"}
    )
    parentslist = StringField("Parents")

    translation = TextAreaField("Translation", render_kw={"placeholder": "Translation"})
    romanization = StringField(
        "Romanization", render_kw={"placeholder": "Pronunciation"}
    )

<<<<<<< HEAD
    status_choices = [(1, 1), (2, 2), (3, 3), (4, 4), (5, 5), (99, "✓"), (98, "\u29B8")]
=======
    status_choices = [(1, 1), (2, 2), (3, 3), (4, 4), (5, 5), (99, "Wkn"), (98, "Ign")]
>>>>>>> 474938c9
    status = RadioField("Status", choices=status_choices)
    sync_status = BooleanField("Sync status")

    termtagslist = StringField("term_tags")

    current_image = HiddenField("current_image")

    def __init__(self, *args, **kwargs):
        "Call the constructor of the superclass (FlaskForm)"
        super().__init__(*args, **kwargs)
        term = kwargs.get("obj")

        def _data(arr):
            "Get data in proper format for tagify."
            return json.dumps([{"value": p} for p in arr])

        self.parentslist.data = _data(term.parents)
        self.termtagslist.data = _data(term.term_tags)

        if request.method == "POST":
            self.parentslist.data = request.form.get("parentslist", "")
            self.termtagslist.data = request.form.get("termtagslist", "")

    def populate_obj(self, obj):
        "Call the populate_obj method from the parent class, then mine."
        super().populate_obj(obj)

        def _values(field_data):
            "Convert field data to array."
            ret = []
            if field_data:
                ret = [h["value"] for h in json.loads(field_data)]
            return ret

        obj.parents = _values(self.parentslist.data)
        obj.term_tags = _values(self.termtagslist.data)

    def validate_language_id(self, field):  # pylint: disable=unused-argument
        "Language must be set."
        if self.language_id.data in (None, 0):
            raise ValidationError("Please select a language")

    def validate_text(self, field):  # pylint: disable=unused-argument
        "Throw if form text changes from the original or is a dup."
        # Don't continue if the language isn't set.
        if self.language_id.data in (None, 0):
            return
        langid = int(self.language_id.data)
        lang = Language.find(langid)
        if lang is None:
            return

        if self.original_text.data in ("", None):
            # New term.
            spec = Term(lang, self.text.data)
            checkdup = Term.find_by_spec(spec)
            if checkdup is None:
                # Not a dup.
                return
            # Is a dup.
            raise ValidationError("Term already exists")

        if self.text.data == self.original_text.data:
            return
        langid = int(self.language_id.data)
        newterm = Term(lang, self.text.data)
        origterm = Term(lang, self.original_text.data)
        if newterm.text_lc != origterm.text_lc:
            raise ValidationError("Can only change term case")<|MERGE_RESOLUTION|>--- conflicted
+++ resolved
@@ -38,11 +38,7 @@
         "Romanization", render_kw={"placeholder": "Pronunciation"}
     )
 
-<<<<<<< HEAD
-    status_choices = [(1, 1), (2, 2), (3, 3), (4, 4), (5, 5), (99, "✓"), (98, "\u29B8")]
-=======
     status_choices = [(1, 1), (2, 2), (3, 3), (4, 4), (5, 5), (99, "Wkn"), (98, "Ign")]
->>>>>>> 474938c9
     status = RadioField("Status", choices=status_choices)
     sync_status = BooleanField("Sync status")
 
