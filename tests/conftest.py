"""
Common fixtures used by many tests.
"""

import os
import yaml
import pytest

from lute.config.app_config import AppConfig
from lute.db import db
from lute.language.service import get_language_def
import lute.db.demo
from lute.app_factory import create_app

from lute.models.language import Language


def pytest_sessionstart(session):  # pylint: disable=unused-argument
    """
    Ensure test config defines a test environment.

    Special configuration for test runs required:

    DBNAME must start with test_

    DATAPATH must be specified: this ensures that the tests don't
    accidentally write into the user_data (which could mess with prod
    data/media etc)
    """
    thisdir = os.path.dirname(os.path.realpath(__file__))
    configfile = os.path.join(thisdir, "..", "lute", "config", "config.yml")

    config = None
    with open(configfile, "r", encoding="utf-8") as f:
        config = yaml.safe_load(f)

    failures = []
    if "DATAPATH" not in config:
        failures.append("DATAPATH not in config file")

    ac = AppConfig(configfile)

    if not ac.is_test_db:
        failures.append("DBNAME in config.yml must start with test_")
    if len(failures) > 0:
        msg = f"Bad config.yml: {', '.join(failures)}"
        pytest.exit(msg)


@pytest.fixture(name="testconfig")
def fixture_config():
    "Config using the app config."
    ac = AppConfig(AppConfig.default_config_filename())
    yield ac


@pytest.fixture(name="app")
def fixture_app():
    """
    A clean instance of the demo database.

    I'm not a _huge_ fan of this because if the app
    is open while tests are running, the app seems to hold
    on to references to the old deleted db ...
    that said, it's much faster to do this than to do a
    "wipe and reload database" on every test run.
    """
    config_file = AppConfig.default_config_filename()
    c = AppConfig(config_file)
    if os.path.exists(c.dbfilename):
        os.unlink(c.dbfilename)
    extra_config = {"WTF_CSRF_ENABLED": False, "TESTING": True}
    app = create_app(config_file, extra_config=extra_config)
    yield app


@pytest.fixture(name="app_context")
def fixture_app_context(app):
    """
    Yields the app context so that tests using the db will work.
    """
    with app.app_context() as c:
        yield c


@pytest.fixture(name="empty_db")
def fixture_empty_db(app_context):
    """
    Wipe the db.
    """
    lute.db.management.delete_all_data()


@pytest.fixture(name="client")
def fixture_demo_client(app):
    """
    Client using demo-data-loaded application.
    """
    return app.test_client()


def _get_test_language(lang_name):
    """
    Return language from the db if it already exists,
    or create it from the file.
    """
    lang = db.session.query(Language).filter(Language.name == lang_name).first()
    if lang is not None:
        return lang
    lang = get_language_def(lang_name)["language"]
    return lang


@pytest.fixture(name="spanish")
def fixture_spanish(app_context):
    return _get_test_language("Spanish")


@pytest.fixture(name="english")
def fixture_english(app_context):
    return _get_test_language("English")


@pytest.fixture(name="japanese")
def fixture_japanese(app_context):
    return _get_test_language("Japanese")


@pytest.fixture(name="turkish")
def fixture_turkish(app_context):
    return _get_test_language("Turkish")


@pytest.fixture(name="classical_chinese")
def fixture_cl_chinese(app_context):
    return _get_test_language("Classical Chinese")


@pytest.fixture(name="german")
def fixture_german(app_context):
    return _get_test_language("German")


@pytest.fixture(name="hindi")
def fixture_hindi(app_context):
    return _get_test_language("Hindi")


<<<<<<< HEAD
@pytest.fixture(name="mandarin_chinese")
def fixture_mandarin_chinese(app_context):
    return _get_test_language("Mandarin Chinese")
=======
@pytest.fixture(name="generic")
def fixture_generic(app_context):
    return _get_test_language("Generic")
>>>>>>> 12f05bb3
<|MERGE_RESOLUTION|>--- conflicted
+++ resolved
@@ -146,12 +146,10 @@
     return _get_test_language("Hindi")
 
 
-<<<<<<< HEAD
 @pytest.fixture(name="mandarin_chinese")
 def fixture_mandarin_chinese(app_context):
     return _get_test_language("Mandarin Chinese")
-=======
+
 @pytest.fixture(name="generic")
 def fixture_generic(app_context):
-    return _get_test_language("Generic")
->>>>>>> 12f05bb3
+    return _get_test_language("Generic")